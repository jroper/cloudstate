# Stateful Serverless

<<<<<<< HEAD
## Scalable Compute needs Scalable State
Bringing stateful microservices, and the power of reactive technologies to the Cloud Native ecosystem breaks down the final impediment standing in the way of a Serverless platform for general-purpose application development, true elastic scalability, and global deployment in the Kubernetes ecosystem. The marriage of Knative and Akka Cluster on Kubernetes allows applications to not only scale efficiently, but to manage distributed state reliably at scale while maintaining its global or local level of data consistency, opening up for a whole range of new addressable use-cases.

## TL;DR
* The Serverless Developer Experience, from development to production, is revolutionary and will grow to dominate the future of Cloud Computing
  * FaaS is however— with its ephemeral, stateless, and short-lived functions—only the first step/implementation of the Serverless Developer Experience. 
  * FaaS is great for processing intensive, parallelizable workloads, moving data from A to B providing enrichment and transformation along the way. But it is quite limited and constrained in what use-cases it addresses well, which makes it very hard/inefficient to implement traditional application development and distributed systems protocols. 
* What’s needed is a next generation Serverless platform and programming model for  general-purpose application development (e.g. microservices, streaming pipelines, ML, etc.). 
  * One that lets us implement use cases such as: shopping carts, user sessions, transactions, ML models training, low-latency prediction serving, job scheduling, and more.  
  * What is missing is support for long-lived virtual stateful services, a way to manage distributed state in a scalable and available fashion, and options for choosing the right consistency model for the job. 
* This next generation Serverless can be built on Knative/Kubernetes, gRPC, and Akka (Cluster, Persistence, etc.).
=======
See the [rationale](RATIONALE.md) document for a more context.

Read the current [documentation](documentation/README.md).
>>>>>>> 99a28365
<|MERGE_RESOLUTION|>--- conflicted
+++ resolved
@@ -1,6 +1,5 @@
 # Stateful Serverless
 
-<<<<<<< HEAD
 ## Scalable Compute needs Scalable State
 Bringing stateful microservices, and the power of reactive technologies to the Cloud Native ecosystem breaks down the final impediment standing in the way of a Serverless platform for general-purpose application development, true elastic scalability, and global deployment in the Kubernetes ecosystem. The marriage of Knative and Akka Cluster on Kubernetes allows applications to not only scale efficiently, but to manage distributed state reliably at scale while maintaining its global or local level of data consistency, opening up for a whole range of new addressable use-cases.
 
@@ -12,8 +11,7 @@
   * One that lets us implement use cases such as: shopping carts, user sessions, transactions, ML models training, low-latency prediction serving, job scheduling, and more.  
   * What is missing is support for long-lived virtual stateful services, a way to manage distributed state in a scalable and available fashion, and options for choosing the right consistency model for the job. 
 * This next generation Serverless can be built on Knative/Kubernetes, gRPC, and Akka (Cluster, Persistence, etc.).
-=======
+
 See the [rationale](RATIONALE.md) document for a more context.
 
-Read the current [documentation](documentation/README.md).
->>>>>>> 99a28365
+Read the current [documentation](documentation/README.md).